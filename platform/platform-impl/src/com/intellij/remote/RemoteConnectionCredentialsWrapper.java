--- conflicted
+++ resolved
@@ -59,44 +59,7 @@
 
   @NotNull
   public String getId() {
-<<<<<<< HEAD
-    final Ref<String> result = Ref.create();
-    switchType(new RemoteSdkConnectionAcceptor() {
-      @Override
-      public void ssh(@NotNull RemoteCredentialsHolder cred) {
-        result.set(constructSshCredentialsFullPath(cred));
-      }
-
-      @Override
-      public void vagrant(@NotNull VagrantBasedCredentialsHolder cred) {
-        result.set(VAGRANT_PREFIX + cred.getVagrantFolder()
-                   + (StringUtil.isNotEmpty(cred.getMachineName()) ?
-                      "@" + cred.getMachineName() : ""));
-      }
-
-      @Override
-      public void deployment(@NotNull WebDeploymentCredentialsHolder cred) {
-        result.set(constructSftpCredentialsFullPath(cred.getSshCredentials()));
-      }
-
-      @Override
-      public void docker(@NotNull DockerCredentialsHolder cred) {
-        // TODO [Docker] review
-        String name;
-        if (cred.isDockerComposeCredentials()) {
-          name = cred.getComposeFilePath() + ":" + cred.getComposeServiceName();
-        }
-        else {
-          name = StringUtil.isNotEmpty(cred.getContainerName()) ? cred.getContainerName() : cred.getImageName();
-        }
-        result.set(DOCKER_PREFIX + name + "/");
-      }
-    });
-
-    return result.get();
-=======
     return getTypeHandler().getId();
->>>>>>> 0a42be5b
   }
 
   public RemoteCredentialsHandler getTypeHandler() {
@@ -150,74 +113,6 @@
   }
 
   public String getPresentableDetails(final String interpreterPath) {
-<<<<<<< HEAD
-    final Ref<String> result = Ref.create();
-    switchType(new RemoteSdkConnectionAcceptor() {
-      @Override
-      public void ssh(@NotNull RemoteCredentialsHolder cred) {
-        result.set("(" + constructSshCredentialsFullPath(cred) + interpreterPath + ")");
-      }
-
-      @Override
-      public void vagrant(@NotNull VagrantBasedCredentialsHolder cred) {
-        String pathRelativeToHome = FileUtil.getLocationRelativeToUserHome(cred.getVagrantFolder());
-
-        result.set("Vagrant VM " +
-                   (StringUtil.isNotEmpty(cred.getMachineName()) ? "'" + cred.getMachineName() + "' " : "") +
-                   "at " + (pathRelativeToHome.length() < cred.getVagrantFolder().length() ? pathRelativeToHome : cred.getVagrantFolder())
-                   + " (" + interpreterPath + ")");
-      }
-
-      @Override
-      public void deployment(@NotNull WebDeploymentCredentialsHolder cred) {
-        result.set("(" + constructSftpCredentialsFullPath(cred.getSshCredentials()) + interpreterPath + ")");
-      }
-
-      @Override
-      public void docker(@NotNull DockerCredentialsHolder credentials) {
-        String containerName = StringUtil.isNotEmpty(credentials.getContainerName())
-                               ? credentials.getContainerName() + " " : "";
-        if (credentials.isDockerComposeCredentials()) {
-          result.set("Docker Compose " + credentials.getComposeFilePath() + ":" + credentials.getComposeServiceName());
-        }
-        else {
-          result.set("Docker " + containerName + "(" + credentials.getImageName() + ")");
-        }
-      }
-    });
-
-    return result.get();
-  }
-
-
-  public void setDockerDeploymentCredentials(DockerCredentialsHolder credentials) {
-    myCredentialsTypeHolder = new UserDataHolderBase();
-    myCredentialsTypeHolder.putUserData(DOCKER_CREDENTIALS, credentials);
-  }
-
-  public void loadCredentials(@NotNull final String interpreterPath, @NotNull final Element element) {
-    if (interpreterPath.startsWith(RemoteCredentialsHolder.SSH_PREFIX)) {
-      RemoteCredentialsHolder remoteSdkCred = new RemoteCredentialsHolder();
-      remoteSdkCred.load(element);
-      setPlainSshCredentials(remoteSdkCred);
-    }
-    else if (interpreterPath.startsWith(VAGRANT_PREFIX)) {
-      VagrantBasedCredentialsHolder vagrantCred = new VagrantBasedCredentialsHolder();
-      vagrantCred.load(element);
-      setVagrantConnectionType(vagrantCred);
-    }
-    else if (interpreterPath.startsWith(SFTP_DEPLOYMENT_PREFIX)) {
-      WebDeploymentCredentialsHolder deploymentCred = new WebDeploymentCredentialsHolder();
-      deploymentCred.load(element);
-      setWebDeploymentCredentials(deploymentCred);
-    }
-    else if (interpreterPath.startsWith(DOCKER_PREFIX)) {
-      DockerCredentialsHolder dockerCred = new DockerCredentialsHolder();
-      dockerCred.load(element);
-      setDockerDeploymentCredentials(dockerCred);
-    }
-=======
     return getTypeHandler().getPresentableDetails(interpreterPath);
->>>>>>> 0a42be5b
   }
 }