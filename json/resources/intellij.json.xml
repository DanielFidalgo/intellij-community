--- conflicted
+++ resolved
@@ -145,44 +145,7 @@
 
     <psi.referenceContributor language="JSON" implementation="com.intellij.json.JsonWebReferenceContributor"/>
 
-<<<<<<< HEAD
-    <lang.parserDefinition language="JSONPath" implementationClass="com.intellij.jsonpath.psi.JsonPathParserDefinition"/>
-    <lang.braceMatcher language="JSONPath" implementationClass="com.intellij.jsonpath.JsonPathPairedBraceMatcher"/>
-    <lang.quoteHandler language="JSONPath" implementationClass="com.intellij.jsonpath.JsonPathQuoteHandler"/>
-    <lang.syntaxHighlighterFactory language="JSONPath" implementationClass="com.intellij.jsonpath.JsonPathSyntaxHighlighterFactory"/>
-    <annotator language="JSONPath" implementationClass="com.intellij.jsonpath.JsonPathFunctionCallAnnotator"/>
-    <colorSettingsPage implementation="com.intellij.jsonpath.JsonPathColorSettingsPage"/>
-    <completion.contributor language="JSONPath" order="last" implementationClass="com.intellij.jsonpath.JsonPathCompletionContributor"/>
-    <spellchecker.support language="JSONPath" implementationClass="com.intellij.jsonpath.JsonPathSpellcheckerStrategy"/>
-
-    <localInspection language="JSONPath" shortName="JsonPathUnknownFunction"
-                     implementationClass="com.intellij.jsonpath.inspections.JsonPathUnknownFunctionInspection"
-                     bundle="messages.JsonBundle" key="inspection.jsonpath.unknown.function"
-                     groupBundle="messages.JsonBundle" groupKey="json.inspection.group"
-                     level="WARNING" enabledByDefault="true"/>
-    <localInspection language="JSONPath" shortName="JsonPathUnknownOperator"
-                     implementationClass="com.intellij.jsonpath.inspections.JsonPathUnknownOperatorInspection"
-                     bundle="messages.JsonBundle" key="inspection.jsonpath.unknown.operator"
-                     groupBundle="messages.JsonBundle" groupKey="json.inspection.group"
-                     level="WARNING" enabledByDefault="true"/>
-    <localInspection language="JSONPath" shortName="JsonPathEvaluateUnknownKey"
-                     implementationClass="com.intellij.jsonpath.inspections.JsonPathEvaluateUnknownKeyInspection"
-                     bundle="messages.JsonBundle" key="inspection.jsonpath.unknown.key"
-                     groupBundle="messages.JsonBundle" groupKey="json.inspection.group"
-                     level="WARNING" enabledByDefault="true"/>
-
-    <toolWindowAllowlist id="JSONPathEvaluate"/>
-
-    <intentionAction>
-      <language>JSONPath</language>
-      <className>com.intellij.jsonpath.ui.JsonPathEvaluateIntentionAction</className>
-      <bundleName>messages.JsonBundle</bundleName>
-      <categoryKey>json.intention.category.name</categoryKey>
-    </intentionAction>
-
     <json.jsonStandardComplianceProvider implementation="com.intellij.json.jsonc.JsoncComplianceProvider"/>
-=======
->>>>>>> 93e7be24
   </extensions>
 
   <extensions defaultExtensionNs="JavaScript">
