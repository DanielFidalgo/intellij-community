--- conflicted
+++ resolved
@@ -40,27 +40,6 @@
     <orderEntry type="library" scope="PROVIDED" name="Ant" level="project" />
     <orderEntry type="module" module-name="intellij.python.psi.impl" exported="" />
     <orderEntry type="module" module-name="intellij.python.sdk" exported="" />
-<<<<<<< HEAD
-=======
-    <orderEntry type="module-library">
-      <library name="completion-ranking-python" type="repository">
-        <properties include-transitive-deps="false" maven-id="org.jetbrains.intellij.deps.completion:completion-ranking-python:0.2.3">
-          <verification>
-            <artifact url="file://$MAVEN_REPOSITORY$/org/jetbrains/intellij/deps/completion/completion-ranking-python/0.2.3/completion-ranking-python-0.2.3.jar">
-              <sha256sum>68dc28fcf866c5f7b16aadbc8d1cb6f64a360696b15513f363cf7ed0808402cd</sha256sum>
-            </artifact>
-          </verification>
-        </properties>
-        <CLASSES>
-          <root url="jar://$MAVEN_REPOSITORY$/org/jetbrains/intellij/deps/completion/completion-ranking-python/0.2.3/completion-ranking-python-0.2.3.jar!/" />
-        </CLASSES>
-        <JAVADOC />
-        <SOURCES>
-          <root url="jar://$MAVEN_REPOSITORY$/org/jetbrains/intellij/deps/completion/completion-ranking-python/0.2.3/completion-ranking-python-0.2.3-sources.jar!/" />
-        </SOURCES>
-      </library>
-    </orderEntry>
->>>>>>> 4422ca73
     <orderEntry type="library" name="StreamEx" level="project" />
     <orderEntry type="module" module-name="intellij.platform.statistics" />
     <orderEntry type="module-library">
