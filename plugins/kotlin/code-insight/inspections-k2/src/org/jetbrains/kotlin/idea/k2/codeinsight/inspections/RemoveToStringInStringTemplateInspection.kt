--- conflicted
+++ resolved
@@ -39,7 +39,6 @@
         return referenceExpression.getReferencedNameAsName() == OperatorNameConventions.TO_STRING && callExpression.valueArguments.isEmpty()
     }
 
-<<<<<<< HEAD
     context(KtAnalysisSession)
     override fun isApplicableByAnalyze(element: KtDotQualifiedExpression): Boolean {
         val call = element.resolveCall()?.successfulFunctionCallOrNull() ?: return false
@@ -54,33 +53,10 @@
             templateEntry != null &&
             canPlaceAfterSimpleNameEntry(templateEntry.nextSibling)
         ) {
-            val factory = KtPsiFactory(templateEntry)
+            val factory = KtPsiFactory(templateEntry.project)
             templateEntry.replace(factory.createSimpleNameStringTemplateEntry(receiverExpression.getReferencedName()))
         } else {
             element.replace(receiverExpression)
-=======
-    override fun getApplicator(): KotlinApplicator<KtDotQualifiedExpression, KotlinApplicatorInput.Empty> = applicator {
-        familyAndActionName(KotlinBundle.lazyMessage("remove.to.string.fix.text"))
-        isApplicableByPsi isApplicable@{ dotQualifiedExpression ->
-            if (dotQualifiedExpression.parent !is KtBlockStringTemplateEntry) return@isApplicable false
-            if (dotQualifiedExpression.receiverExpression is KtSuperExpression) return@isApplicable false
-            val callExpression = dotQualifiedExpression.selectorExpression as? KtCallExpression ?: return@isApplicable false
-            val referenceExpression = callExpression.calleeExpression as? KtNameReferenceExpression ?: return@isApplicable false
-            referenceExpression.getReferencedNameAsName() == OperatorNameConventions.TO_STRING && callExpression.valueArguments.isEmpty()
-        }
-        applyTo { dotQualifiedExpression, _ ->
-            val receiverExpression = dotQualifiedExpression.receiverExpression
-            val templateEntry = dotQualifiedExpression.parent as? KtBlockStringTemplateEntry
-            if (receiverExpression is KtNameReferenceExpression &&
-                templateEntry != null &&
-                canPlaceAfterSimpleNameEntry(templateEntry.nextSibling)
-            ) {
-                val factory = KtPsiFactory(templateEntry.project)
-                templateEntry.replace(factory.createSimpleNameStringTemplateEntry(receiverExpression.getReferencedName()))
-            } else {
-                dotQualifiedExpression.replace(receiverExpression)
-            }
->>>>>>> 293055dc
         }
     }
 }