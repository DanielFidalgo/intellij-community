--- conflicted
+++ resolved
@@ -54,34 +54,20 @@
         )
     }
 
-<<<<<<< HEAD
     override fun findPsiDeclarationToRename(contextFile: KtFile, target: KotlinTarget): PsiElement = analyze(contextFile) {
+        fun getContainingMemberSymbol(classId: ClassId): KtSymbolWithMembers {
+            getClassOrObjectSymbolByClassId(classId)?.let { return it }
+            val parentSymbol = getClassOrObjectSymbolByClassId(classId.parentClassId!!)!!
+            return parentSymbol.getDeclaredMemberScope().getAllSymbols().first { (it as? KtPossiblyNamedSymbol)?.name == classId.shortClassName } as KtSymbolWithMembers
+        }
+
         when (target) {
-            is KotlinTarget.Classifier -> getClassOrObjectSymbolByClassId(target.classId)?.psi!!
+            is KotlinTarget.Classifier -> getContainingMemberSymbol(target.classId).psi!!
             is KotlinTarget.Callable -> {
                 val callableId = target.callableId
-
                 val scope = callableId.classId
-                    ?.let { classId -> getClassOrObjectSymbolByClassId(classId)!!.getMemberScope() }
+                    ?.let { classId -> getContainingMemberSymbol(classId).getMemberScope() }
                     ?: getPackageSymbolIfPackageExists(callableId.packageName)!!.getPackageScope()
-=======
-    @OptIn(KtAllowAnalysisOnEdt::class)
-    override fun findPsiDeclarationToRename(contextFile: KtFile, target: KotlinTarget): PsiElement = allowAnalysisOnEdt {
-        analyze(contextFile) {
-            fun getContainingMemberSymbol(classId: ClassId): KtSymbolWithMembers {
-                getClassOrObjectSymbolByClassId(classId)?.let { return it }
-                val parentSymbol = getClassOrObjectSymbolByClassId(classId.parentClassId!!)!!
-                return parentSymbol.getDeclaredMemberScope().getAllSymbols().first { (it as? KtPossiblyNamedSymbol)?.name == classId.shortClassName } as KtSymbolWithMembers
-            }
-
-            when (target) {
-                is KotlinTarget.Classifier -> getContainingMemberSymbol(target.classId).psi!!
-                is KotlinTarget.Callable -> {
-                    val callableId = target.callableId
-                    val scope = callableId.classId
-                        ?.let { classId -> getContainingMemberSymbol(classId).getMemberScope() }
-                        ?: getPackageSymbolIfPackageExists(callableId.packageName)!!.getPackageScope()
->>>>>>> fe23ad57
 
                 val callablesOfProperType = scope.getCallableSymbols(callableId.callableName)
                     .mapNotNull {
