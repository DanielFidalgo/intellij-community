// Copyright 2000-2023 JetBrains s.r.o. and contributors. Use of this source code is governed by the Apache 2.0 license.

package org.jetbrains.kotlin.idea.highlighter;

import com.intellij.testFramework.TestDataPath;
import org.jetbrains.kotlin.idea.test.JUnit3RunnerWithInners;
import org.jetbrains.kotlin.idea.test.KotlinTestUtils;
import org.jetbrains.kotlin.test.TestMetadata;
import org.jetbrains.kotlin.idea.base.test.TestRoot;
import org.junit.runner.RunWith;

/**
 * This class is generated by {@link org.jetbrains.kotlin.testGenerator.generator.TestGenerator}.
 * DO NOT MODIFY MANUALLY.
 */
@SuppressWarnings("all")
@TestRoot("idea/tests")
@TestDataPath("$CONTENT_ROOT")
@RunWith(JUnit3RunnerWithInners.class)
@TestMetadata("testData/exitPoints")
public class HighlightExitPointsTestGenerated extends AbstractHighlightExitPointsTest {
    private void runTest(String testDataFilePath) throws Exception {
        KotlinTestUtils.runTest(this::doTest, this, testDataFilePath);
    }

    @TestMetadata("anonymousFunction.kt")
    public void testAnonymousFunction() throws Exception {
        runTest("testData/exitPoints/anonymousFunction.kt");
    }

    @TestMetadata("anonymousFunction2.kt")
    public void testAnonymousFunction2() throws Exception {
        runTest("testData/exitPoints/anonymousFunction2.kt");
    }

<<<<<<< HEAD
    @TestMetadata("funKeyword.kt")
    public void testFunKeyword() throws Exception {
        runTest("testData/exitPoints/funKeyword.kt");
    }

    @TestMetadata("funKeyword2.kt")
    public void testFunKeyword2() throws Exception {
        runTest("testData/exitPoints/funKeyword2.kt");
    }

    @TestMetadata("funKeyword3.kt")
    public void testFunKeyword3() throws Exception {
        runTest("testData/exitPoints/funKeyword3.kt");
    }

=======
    @TestMetadata("forLoopBreak.kt")
    public void testForLoopBreak() throws Exception {
        runTest("testData/exitPoints/forLoopBreak.kt");
    }

    @TestMetadata("forLoopNestedBreak.kt")
    public void testForLoopNestedBreak() throws Exception {
        runTest("testData/exitPoints/forLoopNestedBreak.kt");
    }

    @TestMetadata("forLoopNestedBreak2.kt")
    public void testForLoopNestedBreak2() throws Exception {
        runTest("testData/exitPoints/forLoopNestedBreak2.kt");
    }

    @TestMetadata("forLoopNestedLabeledBreak.kt")
    public void testForLoopNestedLabeledBreak() throws Exception {
        runTest("testData/exitPoints/forLoopNestedLabeledBreak.kt");
    }

    @TestMetadata("forLoopNestedLabeledBreakOnLoop.kt")
    public void testForLoopNestedLabeledBreakOnLoop() throws Exception {
        runTest("testData/exitPoints/forLoopNestedLabeledBreakOnLoop.kt");
    }

    @TestMetadata("forLoopNestedLabeledBreakOnLoop2.kt")
    public void testForLoopNestedLabeledBreakOnLoop2() throws Exception {
        runTest("testData/exitPoints/forLoopNestedLabeledBreakOnLoop2.kt");
    }

    @TestMetadata("funKeyword.kt")
    public void testFunKeyword() throws Exception {
        runTest("testData/exitPoints/funKeyword.kt");
    }

    @TestMetadata("funKeyword2.kt")
    public void testFunKeyword2() throws Exception {
        runTest("testData/exitPoints/funKeyword2.kt");
    }

    @TestMetadata("funKeyword3.kt")
    public void testFunKeyword3() throws Exception {
        runTest("testData/exitPoints/funKeyword3.kt");
    }

>>>>>>> 3bb9cba4
    @TestMetadata("funKeyword31.kt")
    public void testFunKeyword31() throws Exception {
        runTest("testData/exitPoints/funKeyword31.kt");
    }

    @TestMetadata("funName.kt")
    public void testFunName() throws Exception {
        runTest("testData/exitPoints/funName.kt");
    }

    @TestMetadata("getter.kt")
    public void testGetter() throws Exception {
        runTest("testData/exitPoints/getter.kt");
    }

    @TestMetadata("getter2.kt")
    public void testGetter2() throws Exception {
        runTest("testData/exitPoints/getter2.kt");
    }

    @TestMetadata("getter3.kt")
    public void testGetter3() throws Exception {
        runTest("testData/exitPoints/getter3.kt");
    }

    @TestMetadata("inLambda.kt")
    public void testInLambda() throws Exception {
        runTest("testData/exitPoints/inLambda.kt");
    }

    @TestMetadata("inLambda1.kt")
    public void testInLambda1() throws Exception {
        runTest("testData/exitPoints/inLambda1.kt");
    }

    @TestMetadata("inLambda2.kt")
    public void testInLambda2() throws Exception {
        runTest("testData/exitPoints/inLambda2.kt");
    }

    @TestMetadata("inLambdaLastStatement1.kt")
    public void testInLambdaLastStatement1() throws Exception {
        runTest("testData/exitPoints/inLambdaLastStatement1.kt");
    }

    @TestMetadata("inLambdaLastStatement2.kt")
    public void testInLambdaLastStatement2() throws Exception {
        runTest("testData/exitPoints/inLambdaLastStatement2.kt");
    }

    @TestMetadata("inLambdaLastStatement3.kt")
    public void testInLambdaLastStatement3() throws Exception {
        runTest("testData/exitPoints/inLambdaLastStatement3.kt");
    }

    @TestMetadata("inLambdaLastStatement4.kt")
    public void testInLambdaLastStatement4() throws Exception {
        runTest("testData/exitPoints/inLambdaLastStatement4.kt");
    }

    @TestMetadata("inLambdaLastStatement5.kt")
    public void testInLambdaLastStatement5() throws Exception {
        runTest("testData/exitPoints/inLambdaLastStatement5.kt");
    }

    @TestMetadata("inLambdaLastStatement6.kt")
    public void testInLambdaLastStatement6() throws Exception {
        runTest("testData/exitPoints/inLambdaLastStatement6.kt");
    }

    @TestMetadata("inline1.kt")
    public void testInline1() throws Exception {
        runTest("testData/exitPoints/inline1.kt");
    }

    @TestMetadata("inline2.kt")
    public void testInline2() throws Exception {
        runTest("testData/exitPoints/inline2.kt");
    }

    @TestMetadata("inline3.kt")
    public void testInline3() throws Exception {
        runTest("testData/exitPoints/inline3.kt");
    }

    @TestMetadata("inlineLocalReturn1.kt")
    public void testInlineLocalReturn1() throws Exception {
        runTest("testData/exitPoints/inlineLocalReturn1.kt");
    }

    @TestMetadata("inlineLocalReturn2.kt")
    public void testInlineLocalReturn2() throws Exception {
        runTest("testData/exitPoints/inlineLocalReturn2.kt");
    }

    @TestMetadata("inlineLocalReturn3.kt")
    public void testInlineLocalReturn3() throws Exception {
        runTest("testData/exitPoints/inlineLocalReturn3.kt");
    }

    @TestMetadata("inlineWithNoInlineParam.kt")
    public void testInlineWithNoInlineParam() throws Exception {
        runTest("testData/exitPoints/inlineWithNoInlineParam.kt");
    }

    @TestMetadata("invalidReturn.kt")
    public void testInvalidReturn() throws Exception {
        runTest("testData/exitPoints/invalidReturn.kt");
    }

    @TestMetadata("invalidThrow.kt")
    public void testInvalidThrow() throws Exception {
        runTest("testData/exitPoints/invalidThrow.kt");
    }

    @TestMetadata("localFunction1.kt")
    public void testLocalFunction1() throws Exception {
        runTest("testData/exitPoints/localFunction1.kt");
    }

    @TestMetadata("localFunction2.kt")
    public void testLocalFunction2() throws Exception {
        runTest("testData/exitPoints/localFunction2.kt");
    }

    @TestMetadata("localFunctionThrow.kt")
    public void testLocalFunctionThrow() throws Exception {
        runTest("testData/exitPoints/localFunctionThrow.kt");
    }

    @TestMetadata("notInline1.kt")
    public void testNotInline1() throws Exception {
        runTest("testData/exitPoints/notInline1.kt");
    }

    @TestMetadata("notInline2.kt")
    public void testNotInline2() throws Exception {
        runTest("testData/exitPoints/notInline2.kt");
    }

    @TestMetadata("notInline3.kt")
    public void testNotInline3() throws Exception {
        runTest("testData/exitPoints/notInline3.kt");
    }

    @TestMetadata("notReturnedLabeledExpression.kt")
    public void testNotReturnedLabeledExpression() throws Exception {
        runTest("testData/exitPoints/notReturnedLabeledExpression.kt");
    }

    @TestMetadata("returnIfStatement.kt")
    public void testReturnIfStatement() throws Exception {
        runTest("testData/exitPoints/returnIfStatement.kt");
    }

    @TestMetadata("returnTryStatement.kt")
    public void testReturnTryStatement() throws Exception {
        runTest("testData/exitPoints/returnTryStatement.kt");
    }

    @TestMetadata("returnWhenStatement.kt")
    public void testReturnWhenStatement() throws Exception {
        runTest("testData/exitPoints/returnWhenStatement.kt");
    }

    @TestMetadata("simple.kt")
    public void testSimple() throws Exception {
        runTest("testData/exitPoints/simple.kt");
    }

    @TestMetadata("throw1.kt")
    public void testThrow1() throws Exception {
        runTest("testData/exitPoints/throw1.kt");
    }

    @TestMetadata("throw2.kt")
    public void testThrow2() throws Exception {
        runTest("testData/exitPoints/throw2.kt");
    }
}<|MERGE_RESOLUTION|>--- conflicted
+++ resolved
@@ -33,7 +33,36 @@
         runTest("testData/exitPoints/anonymousFunction2.kt");
     }
 
-<<<<<<< HEAD
+    @TestMetadata("forLoopBreak.kt")
+    public void testForLoopBreak() throws Exception {
+        runTest("testData/exitPoints/forLoopBreak.kt");
+    }
+
+    @TestMetadata("forLoopNestedBreak.kt")
+    public void testForLoopNestedBreak() throws Exception {
+        runTest("testData/exitPoints/forLoopNestedBreak.kt");
+    }
+
+    @TestMetadata("forLoopNestedBreak2.kt")
+    public void testForLoopNestedBreak2() throws Exception {
+        runTest("testData/exitPoints/forLoopNestedBreak2.kt");
+    }
+
+    @TestMetadata("forLoopNestedLabeledBreak.kt")
+    public void testForLoopNestedLabeledBreak() throws Exception {
+        runTest("testData/exitPoints/forLoopNestedLabeledBreak.kt");
+    }
+
+    @TestMetadata("forLoopNestedLabeledBreakOnLoop.kt")
+    public void testForLoopNestedLabeledBreakOnLoop() throws Exception {
+        runTest("testData/exitPoints/forLoopNestedLabeledBreakOnLoop.kt");
+    }
+
+    @TestMetadata("forLoopNestedLabeledBreakOnLoop2.kt")
+    public void testForLoopNestedLabeledBreakOnLoop2() throws Exception {
+        runTest("testData/exitPoints/forLoopNestedLabeledBreakOnLoop2.kt");
+    }
+
     @TestMetadata("funKeyword.kt")
     public void testFunKeyword() throws Exception {
         runTest("testData/exitPoints/funKeyword.kt");
@@ -49,53 +78,6 @@
         runTest("testData/exitPoints/funKeyword3.kt");
     }
 
-=======
-    @TestMetadata("forLoopBreak.kt")
-    public void testForLoopBreak() throws Exception {
-        runTest("testData/exitPoints/forLoopBreak.kt");
-    }
-
-    @TestMetadata("forLoopNestedBreak.kt")
-    public void testForLoopNestedBreak() throws Exception {
-        runTest("testData/exitPoints/forLoopNestedBreak.kt");
-    }
-
-    @TestMetadata("forLoopNestedBreak2.kt")
-    public void testForLoopNestedBreak2() throws Exception {
-        runTest("testData/exitPoints/forLoopNestedBreak2.kt");
-    }
-
-    @TestMetadata("forLoopNestedLabeledBreak.kt")
-    public void testForLoopNestedLabeledBreak() throws Exception {
-        runTest("testData/exitPoints/forLoopNestedLabeledBreak.kt");
-    }
-
-    @TestMetadata("forLoopNestedLabeledBreakOnLoop.kt")
-    public void testForLoopNestedLabeledBreakOnLoop() throws Exception {
-        runTest("testData/exitPoints/forLoopNestedLabeledBreakOnLoop.kt");
-    }
-
-    @TestMetadata("forLoopNestedLabeledBreakOnLoop2.kt")
-    public void testForLoopNestedLabeledBreakOnLoop2() throws Exception {
-        runTest("testData/exitPoints/forLoopNestedLabeledBreakOnLoop2.kt");
-    }
-
-    @TestMetadata("funKeyword.kt")
-    public void testFunKeyword() throws Exception {
-        runTest("testData/exitPoints/funKeyword.kt");
-    }
-
-    @TestMetadata("funKeyword2.kt")
-    public void testFunKeyword2() throws Exception {
-        runTest("testData/exitPoints/funKeyword2.kt");
-    }
-
-    @TestMetadata("funKeyword3.kt")
-    public void testFunKeyword3() throws Exception {
-        runTest("testData/exitPoints/funKeyword3.kt");
-    }
-
->>>>>>> 3bb9cba4
     @TestMetadata("funKeyword31.kt")
     public void testFunKeyword31() throws Exception {
         runTest("testData/exitPoints/funKeyword31.kt");
